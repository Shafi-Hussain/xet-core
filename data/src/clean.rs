use std::collections::HashMap;
use std::mem::take;
use std::ops::DerefMut;
use std::path::{Path, PathBuf};
use std::sync::atomic::{AtomicU64, Ordering};
use std::sync::{Arc, Mutex as StdMutex};
use std::time::Instant;

use cas_object::range_hash_from_chunks;
use lazy_static::lazy_static;
use mdb_shard::file_structs::{
    FileDataSequenceEntry, FileDataSequenceHeader, FileMetadataExt, FileVerificationEntry, MDBFileInfo,
};
use mdb_shard::shard_file_reconstructor::FileReconstructor;
use mdb_shard::{hash_is_global_dedup_eligible, ShardFileManager};
use merkledb::aggregate_hashes::file_node_hash;
use merkledb::constants::TARGET_CAS_BLOCK_SIZE;
use merklehash::MerkleHash;
use sha2::{Digest, Sha256};
use tokio::sync::mpsc::error::TryRecvError;
use tokio::sync::mpsc::{channel, Receiver, Sender};
use tokio::sync::Mutex;
use tokio::task::{JoinHandle, JoinSet};
<<<<<<< HEAD
use tracing::{debug, error, info, info_span, instrument, warn, Instrument};
use tracing_opentelemetry::OpenTelemetrySpanExt;
=======
use tracing::{debug, error, info, warn};
use utils::ThreadPool;
>>>>>>> 9acf80ea

use crate::cas_interface::Client;
use crate::chunking::{chunk_target_default, ChunkYieldType};
use crate::configurations::FileQueryPolicy;
use crate::constants::MIN_SPACING_BETWEEN_GLOBAL_DEDUP_QUERIES;
use crate::data_processing::{register_new_cas_block, CASDataAggregator};
use crate::errors::DataProcessingError::*;
use crate::errors::Result;
use crate::metrics::FILTER_BYTES_CLEANED;
use crate::remote_shard_interface::RemoteShardInterface;
use crate::repo_salt::RepoSalt;
use crate::small_file_determination::{is_file_passthrough, is_possible_start_to_text_file};
use crate::PointerFile;

// Chunking is the bottleneck, changing batch size doesn't have a big impact.
lazy_static! {
    pub static ref DEDUP_CHUNK_BATCH_SIZE: usize = std::env::var("XET_DEDUP_BATCHSIZE")
        .ok()
        .and_then(|s| s.parse().ok())
        .unwrap_or(1);
}

pub enum BufferItem<T: Send + Sync + 'static> {
    Value(T),
    Completed,
}

#[derive(Default, Debug)]
struct DedupFileTrackingInfo {
    file_hashes: Vec<(MerkleHash, usize)>,
    file_info: Vec<FileDataSequenceEntry>,
    current_cas_file_info_indices: Vec<usize>,
    current_cas_block_hashes: HashMap<MerkleHash, usize>,
    cas_data: CASDataAggregator,
}

#[derive(Debug)]
struct CleanMetrics {
    file_size: AtomicU64,
    new_bytes_after_dedup: AtomicU64,
    start_time: Instant,
}

impl Default for CleanMetrics {
    fn default() -> Self {
        Self {
            file_size: 0.into(),
            new_bytes_after_dedup: 0.into(),
            start_time: Instant::now(),
        }
    }
}

/// Helper struct to generate a sha256 as a MerkleHash.
#[derive(Debug)]
struct ShaGenerator {
    hasher: StdMutex<Sha256>,
}
impl ShaGenerator {
    fn new() -> Self {
        Self {
            hasher: StdMutex::new(Sha256::new()),
        }
    }

    /// Update the generator with some bytes.
    fn update(&self, data: &[u8]) -> Result<()> {
        let mut hasher = self.hasher.lock().map_err(|_| InternalError("mutex poisoned".to_string()))?;
        hasher.update(data);
        Ok(())
    }

    /// Generates a sha256 from the current state of the variant.
    fn generate(&self) -> Result<MerkleHash> {
        let hasher = self.hasher.lock().map_err(|_| InternalError("mutex poisoned".to_string()))?;
        let sha256 = hasher.clone().finalize();
        let hex_str = format!("{sha256:x}");
        MerkleHash::from_hex(&hex_str).map_err(|e| CleanTaskError(format!("invalid sha256 hash generated: {e:?}")))
    }
}

pub struct Cleaner {
    // Configurations
    small_file_threshold: usize,
    enable_global_dedup_queries: bool,
    cas_prefix: String,
    repo_salt: Option<RepoSalt>,

    // Utils
    shard_manager: Arc<ShardFileManager>,
    remote_shards: Arc<RemoteShardInterface>,
    cas: Arc<dyn Client + Send + Sync>,

    // External Data
    global_cas_data: Arc<Mutex<CASDataAggregator>>,

    // Internal workers
    chunk_data_queue: Sender<BufferItem<Vec<u8>>>,
    chunking_worker: Mutex<Option<JoinHandle<()>>>,
    dedup_worker: Mutex<Option<JoinHandle<()>>>,

    // Internal Data
    tracking_info: Mutex<DedupFileTrackingInfo>,
    small_file_buffer: Mutex<Option<Vec<u8>>>,

    // Auxiliary info
    file_name: Option<PathBuf>,
    sha_generator: ShaGenerator,

    // Metrics
    metrics: CleanMetrics,

    // Threadpool
    threadpool: Arc<ThreadPool>,
}

impl Cleaner {
    #[allow(clippy::too_many_arguments)]
    pub async fn new(
        small_file_threshold: usize,
        enable_global_dedup_queries: bool,
        cas_prefix: String,
        repo_salt: Option<RepoSalt>,
        shard_manager: Arc<ShardFileManager>,
        remote_shards: Arc<RemoteShardInterface>,
        cas: Arc<dyn Client + Send + Sync>,
        cas_data: Arc<Mutex<CASDataAggregator>>,
        buffer_size: usize,
        file_name: Option<&Path>,
        threadpool: Arc<ThreadPool>,
    ) -> Result<Arc<Self>> {
        let (data_p, data_c) = channel::<BufferItem<Vec<u8>>>(buffer_size);

        let (chunk_p, chunk_c) = channel::<Option<ChunkYieldType>>(buffer_size);

        let chunker = chunk_target_default(data_c, chunk_p, threadpool.clone());

        let cleaner = Arc::new(Cleaner {
            small_file_threshold,
            enable_global_dedup_queries,
            cas_prefix,
            repo_salt,
            shard_manager,
            remote_shards,
            cas,
            global_cas_data: cas_data,
            chunk_data_queue: data_p,
            chunking_worker: Mutex::new(Some(chunker)),
            dedup_worker: Mutex::new(None),
            tracking_info: Mutex::new(Default::default()),
            small_file_buffer: Mutex::new(Some(Vec::with_capacity(small_file_threshold))),
            file_name: file_name.map(|f| f.to_owned()),
            sha_generator: ShaGenerator::new(),
            metrics: Default::default(),
            threadpool,
        });

        Self::run(cleaner.clone(), chunk_c).await;

        Ok(cleaner)
    }

    #[instrument(skip_all, name = "cleaner::add_bytes", fields(num_bytes = data.len()))]
    pub async fn add_bytes(&self, data: Vec<u8>) -> Result<()> {
        self.task_is_running().await?;

        self.metrics.file_size.fetch_add(data.len() as u64, Ordering::Relaxed);

        self.sha_generator.update(&data)?;
        if !self.check_passthrough_status(&data).await? {
            self.add_data_to_chunking(BufferItem::Value(data)).await?
        }

        Ok(())
    }

    pub async fn result(&self) -> Result<String> {
        self.finish().instrument(info_span!("cleaner::finish")).await?;

        let duration = Instant::now().duration_since(self.metrics.start_time);
        let file_size = self.metrics.file_size.load(Ordering::Relaxed);

        // File is small, all data kept in the small file buffer.
        let mut small_file_buffer = self.small_file_buffer.lock().await;
        let (new_bytes, return_file) = if let Some(buffer) = small_file_buffer.take() {
            let small_file = String::from_utf8(buffer)?;
            (small_file.len() as u64, small_file)
        } else {
            let new_bytes = self.metrics.new_bytes_after_dedup.load(Ordering::Relaxed);
            (new_bytes, self.to_pointer_file().await?)
        };

        info!(
            "Cleaning file {:?} finished in {} s {} ms, processed {} bytes, produced {} bytes after dedup.",
            self.file_name,
            duration.as_secs(),
            duration.subsec_millis(),
            file_size,
            new_bytes
        );

        Ok(return_file)
    }

    async fn run(cleaner: Arc<Self>, mut chunks: Receiver<Option<ChunkYieldType>>) {
        let cleaner_clone = cleaner.clone();
<<<<<<< HEAD
        let span = info_span!("cleaner::dedup_task");
        let ctx = span.context();
        let dedup_task = tokio::spawn(
            async move {
                let inner_span = info_span!("dedup_task::loop");
                inner_span.set_parent(ctx);
                async {
                    loop {
                        let mut chunk_vec = Vec::with_capacity(*DEDUP_CHUNK_BATCH_SIZE);

                        let mut finished = false;

                        for _ in 0..*DEDUP_CHUNK_BATCH_SIZE {
                            match chunks.try_recv() {
                                Ok(Some(chunk)) => chunk_vec.push(chunk),
                                Ok(None) | Err(TryRecvError::Disconnected) => {
                                    finished = true;
                                    break;
                                },
                                Err(TryRecvError::Empty) => {
                                    if chunk_vec.is_empty() {
                                        // need to wait a bit to make sure at least one chunk to process
                                        match chunks.recv().await.flatten() {
                                            Some(chunk) => chunk_vec.push(chunk),
                                            None => {
                                                finished = true;
                                            },
                                        }
                                    }
                                    break;
                                },
                            }
                        }
=======
        let dedup_task = cleaner.threadpool.spawn(async move {
            loop {
                let mut chunk_vec = Vec::with_capacity(*DEDUP_CHUNK_BATCH_SIZE);

                let mut finished = false;
>>>>>>> 9acf80ea

                        if !chunk_vec.is_empty() {
                            let res = cleaner_clone.dedup(&chunk_vec).await;
                            if res.is_err() {
                                error!("Clean task error: {res:?}");
                                break;
                            }
                        }

                        if finished {
                            break;
                        }
                    }
                }
                .instrument(inner_span)
                .await
            }
            .instrument(span),
        );

        let mut worker = cleaner.dedup_worker.lock().await;

        *worker = Some(dedup_task);
    }

    async fn task_is_running(&self) -> Result<()> {
        let dedup_worker = self.dedup_worker.lock().await;

        let chunking_worker = self.chunking_worker.lock().await;

        if dedup_worker.is_none() || chunking_worker.is_none() {
            return Err(CleanTaskError("no active clean task".to_owned()));
        };

        Ok(())
    }

    async fn add_data_to_chunking(&self, it: BufferItem<Vec<u8>>) -> Result<()> {
        self.chunk_data_queue
            .send(it)
            .await
            .map_err(|e| InternalError(format!("{e}")))?;

        Ok(())
    }

    /// Check passthrough condition of data.
    /// Return true if the incoming data is already processed inside,
    /// otherwise return false and let the caller to handle the data.
    async fn check_passthrough_status(&self, data: &[u8]) -> Result<bool> {
        let mut small_file_buffer = self.small_file_buffer.lock().await;

        if let Some(mut buffer) = small_file_buffer.take() {
            buffer.extend_from_slice(data);

            if !is_possible_start_to_text_file(&buffer) || buffer.len() >= self.small_file_threshold {
                self.add_data_to_chunking(BufferItem::Value(buffer)).await?;

                // not passthrough, but just sent all buffered data + incoming data to chunker
                return Ok(true);
            }

            *small_file_buffer = Some(buffer);

            // may be passthrough, keep accumulating
            return Ok(true);
        }

        // not passthrough, already sent all buffered data to chunker
        Ok(false)
    }

    // #[instrument(skip_all, err, name = "cleaner::dedup")]
    async fn dedup(&self, chunks: &[ChunkYieldType]) -> Result<()> {
        debug!("Dedup {} chunks", chunks.len());
        let mut tracking_info = self.tracking_info.lock().await;

        let enable_global_dedup = self.enable_global_dedup_queries;
        let salt = self.repo_salt.unwrap_or_default();

        // Last chunk queried.
        let mut last_chunk_index_queried = isize::MIN;

        // All the previous chunk are stored here, use it as the global chunk index start.
        let global_chunk_index_start = tracking_info.file_hashes.len();

        let chunk_hashes = Vec::from_iter(chunks.iter().map(|(c, _)| c.hash));

        // Now, parallelize the querying of potential new shards on the server end with
        // querying for dedup information of the chunks, which are the two most expensive
        // parts of the process.  Then when we go into the next section, everything is essentially
        // a local lookup table so the remaining work should be quite fast.

        // This holds the results of the dedup queries.
        let mut deduped_blocks = vec![None; chunks.len()];

        // Do at most two passes; 1) with global dedup querying possibly enabled, and 2) possibly rerunning
        // if the global dedup query came back with a new shard.

        for first_pass in [true, false] {
            // Set up a join set for tracking any global dedup queries.
            let mut global_dedup_queries = JoinSet::<bool>::new();

            // Now, go through and test all of these for whether or not they can be deduplicated.
            let mut local_chunk_index = 0;
            while local_chunk_index < chunks.len() {
                let global_chunk_index = global_chunk_index_start + local_chunk_index;

                // First check to see if we don't already know what these blocks are from a previous pass.
                if let Some((n_deduped, _)) = &deduped_blocks[local_chunk_index] {
                    local_chunk_index += n_deduped;
                } else if let Some((n_deduped, fse)) = self
                    .shard_manager
                    .chunk_hash_dedup_query(&chunk_hashes[local_chunk_index..])
                    .await?
                {
                    if !first_pass {
                        // This means new shards were discovered.
                        debug!("clean_file ({:?}): {n_deduped} chunks deduped against shard discovered through global dedup.", self.file_name);
                    }
                    deduped_blocks[local_chunk_index] = Some((n_deduped, fse));
                    local_chunk_index += n_deduped;

                    // Now see if we can issue a background query against the global dedup server to see if
                    // any shards are present that give us more dedup ability.
                    //
                    // If we've already queried these against the global dedup, then we can proceed on without
                    // re-querying anything.  Only doing this on the first pass also gaurantees that in the case of
                    // errors on shard retrieval, we don't get stuck in a loop trying to download
                    // and reprocess.
                } else {
                    if enable_global_dedup          // Is enabled
                            && first_pass                   // Have we seen this on the previous pass?  If so, skip.
                            && (global_chunk_index == 0    // Query all hashes on first iteration.
                            || hash_is_global_dedup_eligible(&chunk_hashes[local_chunk_index]))
                            && (global_chunk_index as isize // Limit by enforcing at least 4MB between chunk queries.
                            >= last_chunk_index_queried + MIN_SPACING_BETWEEN_GLOBAL_DEDUP_QUERIES as isize)
                    {
                        // Now, query for a global dedup shard in the background to make sure that all the rest of this
                        // can continue.
                        let remote_shards = self.remote_shards.clone();
                        let query_chunk = chunk_hashes[local_chunk_index];

                        let file_name = self.file_name.clone();

                        global_dedup_queries.spawn(async move {
                                let Ok(query_result) = remote_shards.query_dedup_shard_by_chunk(&query_chunk, &salt).await.map_err(|e| {
                                    debug!("Error encountered attempting to query global dedup table: {e:?}; ignoring.");
                                    e
                                })
                                    else { return false; };

                                let Some(shard_hash) = query_result else {
                                    debug!("Queried shard for global dedup with hash {query_chunk:?}; nothing found.");
                                    return false;
                                };

                                // Okay, we have something, so go ahead and download it in the background.
                                debug!("global dedup: {file_name:?} deduplicated by shard {shard_hash}; registering.");
                                let Ok(_) = remote_shards.register_local_shard(&shard_hash).await.map_err(|e| {
                                    warn!("Error encountered attempting to download and register shard {shard_hash} for deduplication : {e:?}; ignoring.");
                                    e
                                })
                                    else { return false; };

                                debug!("global dedup: New shard {shard_hash} can be used for deduplication of {file_name:?}; reprocessing file.");

                                true
                            });

                        last_chunk_index_queried = global_chunk_index as isize
                    }

                    local_chunk_index += 1;
                }
            }

            // Now, see if any of the chunk queries have completed.
            let mut has_new_shards = false;
            if first_pass {
                while let Some(shard_probe_task) = global_dedup_queries.join_next().await {
                    has_new_shards |= shard_probe_task?;
                }
            }

            // If we have no new shards, then we're good to go.
            if !has_new_shards {
                break;
            } else {
                debug!("New shard(s) available for dedup on {:?}; reprocessing chunks.", self.file_name);
            }
        }

        // Record all the file hashes.
        tracking_info.file_hashes.extend(chunks.iter().map(|(c, b)| (c.hash, b.len())));

        // Now, go through and process all the data.
        let mut cur_idx = 0;

        while cur_idx < chunks.len() {
            let mut n_bytes = 0;

            if let Some((n_deduped, fse)) = deduped_blocks[cur_idx].take() {
                // We found one or more chunk hashes present in a cas block somewhere.

                // Update all the metrics.
                #[allow(clippy::needless_range_loop)]
                for i in cur_idx..(cur_idx + n_deduped) {
                    n_bytes += chunks[i].1.len();
                }

                // Do we modify the previous entry as this is the next logical chunk, or do we
                // start a new entry?
                if !tracking_info.file_info.is_empty()
                    && tracking_info.file_info.last().unwrap().cas_hash == fse.cas_hash
                    && tracking_info.file_info.last().unwrap().chunk_index_end == fse.chunk_index_start
                {
                    // This block is the contiguous continuation of the last entry
                    let last_entry = tracking_info.file_info.last_mut().unwrap();
                    last_entry.unpacked_segment_bytes += n_bytes as u32;
                    last_entry.chunk_index_end = fse.chunk_index_end;
                } else {
                    // This block is new
                    tracking_info.file_info.push(fse);
                }

                cur_idx += n_deduped;
            } else {
                let (chunk, bytes) = &chunks[cur_idx];

                n_bytes = chunks[cur_idx].1.len();

                // This is new data.
                let add_new_data;

                if let Some(idx) = tracking_info.current_cas_block_hashes.get(&chunk.hash) {
                    let idx = *idx;
                    // This chunk will get the CAS hash updated when the local CAS block
                    // is full and registered.
                    let file_info_len = tracking_info.file_info.len();
                    tracking_info.current_cas_file_info_indices.push(file_info_len);

                    tracking_info.file_info.push(FileDataSequenceEntry::new(
                        MerkleHash::default(),
                        n_bytes,
                        idx,
                        idx + 1,
                    ));
                    add_new_data = false;
                } else if !tracking_info.file_info.is_empty()
                    && tracking_info.file_info.last().unwrap().cas_hash == MerkleHash::default()
                    && tracking_info.file_info.last().unwrap().chunk_index_end as usize
                        == tracking_info.cas_data.chunks.len()
                {
                    // This is the next chunk in the CAS block we're building,
                    // in which case we can just modify the previous entry.
                    let last_entry = tracking_info.file_info.last_mut().unwrap();
                    last_entry.unpacked_segment_bytes += n_bytes as u32;
                    last_entry.chunk_index_end += 1;
                    add_new_data = true;
                } else {
                    // This block is unrelated to the previous one.
                    // This chunk will get the CAS hash updated when the local CAS block
                    // is full and registered.
                    let file_info_len = tracking_info.file_info.len();
                    tracking_info.current_cas_file_info_indices.push(file_info_len);

                    let chunk_len = tracking_info.cas_data.chunks.len();
                    tracking_info.file_info.push(FileDataSequenceEntry::new(
                        MerkleHash::default(),
                        n_bytes,
                        chunk_len,
                        chunk_len + 1,
                    ));
                    add_new_data = true;
                }

                if add_new_data {
                    // Add in the chunk and cas information.
                    let cas_data_chunks_len = tracking_info.cas_data.chunks.len();
                    tracking_info.current_cas_block_hashes.insert(chunk.hash, cas_data_chunks_len);
                    tracking_info.cas_data.chunks.push((chunk.hash, n_bytes));
                    tracking_info.cas_data.data.extend(bytes);

                    self.metrics.new_bytes_after_dedup.fetch_add(n_bytes as u64, Ordering::Relaxed);

                    if tracking_info.cas_data.data.len() > TARGET_CAS_BLOCK_SIZE {
                        let cas_hash = register_new_cas_block(
                            &mut tracking_info.cas_data,
                            &self.shard_manager,
                            &self.cas,
                            &self.cas_prefix,
                        )
                        .await?;

                        for i in take(&mut tracking_info.current_cas_file_info_indices) {
                            tracking_info.file_info[i].cas_hash = cas_hash;
                        }
                        tracking_info.current_cas_block_hashes.clear();
                    }
                }

                // Next round.
                cur_idx += 1;
            }
        }

        Ok(())
    }

    async fn finish(&self) -> Result<()> {
        self.task_is_running().await?;

        // check if there is remaining data in buffer
        let mut small_file_buffer = self.small_file_buffer.lock().await;
        if let Some(buffer) = small_file_buffer.take() {
            if !is_file_passthrough(&buffer, self.small_file_threshold) {
                self.add_data_to_chunking(BufferItem::Value(buffer)).await?;
            } else {
                // put back for return value
                *small_file_buffer = Some(buffer);
            }
        }

        // signal finish
        self.add_data_to_chunking(BufferItem::Completed).await?;

        let mut chunking_worker = self.chunking_worker.lock().await;
        if let Some(task) = chunking_worker.take() {
            task.await.map_err(|e| InternalError(format!("{e:?}")))?;
        }

        let mut dedup_worker = self.dedup_worker.lock().await;
        if let Some(task) = dedup_worker.take() {
            task.await.map_err(|e| InternalError(format!("{e:?}")))?;
        }

        Ok(())
    }

    async fn summarize_dedup_info(&self) -> Result<(MerkleHash, u64)> {
        let mut tracking_info = self.tracking_info.lock().await;

        let file_hash = file_node_hash(&tracking_info.file_hashes, &self.repo_salt.unwrap_or_default())?;

        // Is the file registered already?  If so, nothing needs to be added now.
        let file_already_registered = match self.remote_shards.file_query_policy {
            FileQueryPolicy::LocalFirst | FileQueryPolicy::LocalOnly => {
                self.shard_manager.get_file_reconstruction_info(&file_hash).await?.is_some()
            },
            FileQueryPolicy::ServerOnly => false,
        };

        if !file_already_registered {
            // Put an accumulated data into the struct-wide cas block for building a future chunk.
            let mut cas_data_accumulator = self.global_cas_data.lock().await;

            let shift = cas_data_accumulator.chunks.len() as u32;
            cas_data_accumulator.data.append(&mut tracking_info.cas_data.data);
            cas_data_accumulator.chunks.append(&mut tracking_info.cas_data.chunks);

            let segments: Vec<_> = tracking_info
                .file_info
                .iter()
                .map(|fi| {
                    // Transfering cas chunks from tracking_info.cas_data to cas_data_accumulator,
                    // shift chunk indices.
                    let s = if fi.cas_hash == MerkleHash::default() { shift } else { 0 };

                    let mut new_fi = fi.clone();
                    new_fi.chunk_index_start += s;
                    new_fi.chunk_index_end += s;

                    new_fi
                })
                .collect();

            let mut chunk_idx = 0;
            let verification = segments
                .iter()
                .map(|entry| {
                    let n_chunks = (entry.chunk_index_end - entry.chunk_index_start) as usize;
                    let chunk_hashes: Vec<_> = tracking_info.file_hashes[chunk_idx..chunk_idx + n_chunks]
                        .iter()
                        .map(|(hash, _)| *hash)
                        .collect();
                    let range_hash = range_hash_from_chunks(&chunk_hashes);
                    chunk_idx += n_chunks;

                    FileVerificationEntry::new(range_hash)
                })
                .collect();

            let metadata_ext = Some(FileMetadataExt::new(self.sha_generator.generate()?));

            let new_file_info = MDBFileInfo {
                metadata: FileDataSequenceHeader::new(
                    file_hash,
                    tracking_info.file_info.len(),
                    true,
                    metadata_ext.is_some(),
                ),
                segments,
                verification,
                metadata_ext,
            };

            cas_data_accumulator
                .pending_file_info
                .push((new_file_info, tracking_info.current_cas_file_info_indices.clone()));

            if cas_data_accumulator.data.len() >= TARGET_CAS_BLOCK_SIZE {
                let mut new_cas_data = take(cas_data_accumulator.deref_mut());
                drop(cas_data_accumulator); // Release the lock.
                register_new_cas_block(&mut new_cas_data, &self.shard_manager, &self.cas, &self.cas_prefix).await?;
            } else {
                drop(cas_data_accumulator);
            }
        }
        let file_size = self.metrics.file_size.load(Ordering::Relaxed);
        // we only add to the counters if we see changes
        FILTER_BYTES_CLEANED.inc_by(file_size);

        *tracking_info = Default::default();

        Ok((file_hash, file_size))
    }

    async fn to_pointer_file(&self) -> Result<String> {
        let (hash, filesize) = self.summarize_dedup_info().await?;
        let pointer_file = PointerFile::init_from_info(
            &self
                .file_name
                .clone()
                .map(|f| f.to_str().unwrap_or_default().to_owned())
                .unwrap_or_default(),
            &hash.hex(),
            filesize,
        );
        Ok(pointer_file.to_string())
    }
}

#[cfg(test)]
mod sha_tests {
    use super::*;

    const TEST_DATA: &str = "some data";
    // use `echo -n "..." | sha256sum` with the `TEST_DATA` contents to get the sha to compare against
    const TEST_SHA: &str = "1307990e6ba5ca145eb35e99182a9bec46531bc54ddf656a602c780fa0240dee";

    #[test]
    fn test_sha_generation_builder() {
        let sha_generator = ShaGenerator::new();
        sha_generator.update(TEST_DATA.as_bytes()).unwrap();
        let hash = sha_generator.generate().unwrap();
        assert_eq!(TEST_SHA.to_string(), hash.hex());
    }

    #[test]
    fn test_sha_generation_build_multiple_chunks() {
        let sha_generator = ShaGenerator::new();
        let td = TEST_DATA.as_bytes();
        sha_generator.update(&td[0..4]).unwrap();
        sha_generator.update(&td[4..td.len()]).unwrap();
        let hash = sha_generator.generate().unwrap();
        assert_eq!(TEST_SHA.to_string(), hash.hex());
    }
}<|MERGE_RESOLUTION|>--- conflicted
+++ resolved
@@ -21,13 +21,9 @@
 use tokio::sync::mpsc::{channel, Receiver, Sender};
 use tokio::sync::Mutex;
 use tokio::task::{JoinHandle, JoinSet};
-<<<<<<< HEAD
 use tracing::{debug, error, info, info_span, instrument, warn, Instrument};
 use tracing_opentelemetry::OpenTelemetrySpanExt;
-=======
-use tracing::{debug, error, info, warn};
 use utils::ThreadPool;
->>>>>>> 9acf80ea
 
 use crate::cas_interface::Client;
 use crate::chunking::{chunk_target_default, ChunkYieldType};
@@ -234,10 +230,9 @@
 
     async fn run(cleaner: Arc<Self>, mut chunks: Receiver<Option<ChunkYieldType>>) {
         let cleaner_clone = cleaner.clone();
-<<<<<<< HEAD
         let span = info_span!("cleaner::dedup_task");
         let ctx = span.context();
-        let dedup_task = tokio::spawn(
+        let dedup_task = cleaner.threadpool.spawn(
             async move {
                 let inner_span = info_span!("dedup_task::loop");
                 inner_span.set_parent(ctx);
@@ -268,13 +263,6 @@
                                 },
                             }
                         }
-=======
-        let dedup_task = cleaner.threadpool.spawn(async move {
-            loop {
-                let mut chunk_vec = Vec::with_capacity(*DEDUP_CHUNK_BATCH_SIZE);
-
-                let mut finished = false;
->>>>>>> 9acf80ea
 
                         if !chunk_vec.is_empty() {
                             let res = cleaner_clone.dedup(&chunk_vec).await;
