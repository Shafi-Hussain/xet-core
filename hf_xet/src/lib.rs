mod config;
mod data_client;
mod log;
mod token_refresh;

use std::fmt::Debug;
use std::sync::Arc;

use data::PointerFile;
use pyo3::exceptions::PyException;
use pyo3::prelude::*;
use pyo3::pyfunction;
use token_refresh::WrappedTokenRefresher;
use utils::auth::TokenRefresher;

#[pyfunction]
#[pyo3(signature = (file_paths, endpoint, token_info, token_refresher), text_signature = "(file_paths: List[str], endpoint: Optional[str], token_info: Optional[(str, int)], token_refresher: Optional[Callable[[], (str, int)]]) -> List[PyPointerFile]")]
pub fn upload_files(
    py: Python,
    file_paths: Vec<String>,
    endpoint: Option<String>,
    token_info: Option<(String, u64)>,
    token_refresher: Option<Py<PyAny>>,
) -> PyResult<Vec<PyPointerFile>> {
    let refresher = token_refresher
        .map(WrappedTokenRefresher::from_func)
        .transpose()?
        .map(to_arc_dyn);

    // Release GIL to allow python concurrency
    py.allow_threads(move || {
        Ok(tokio::runtime::Builder::new_multi_thread()
            .enable_all()
            .build()?
            .block_on(async { data_client::upload_async(file_paths, endpoint, token_info, refresher).await })
            .map_err(|e| PyException::new_err(format!("{e:?}")))?
            .into_iter()
            .map(PyPointerFile::from)
            .collect())
    })
}

#[pyfunction]
#[pyo3(signature = (files, endpoint, token_info, token_refresher), text_signature = "(files: List[PyPointerFile], endpoint: Optional[str], token_info: Optional[(str, int)], token_refresher: Optional[Callable[[], (str, int)]]) -> List[str]")]
pub fn download_files(
    py: Python,
    files: Vec<PyPointerFile>,
    endpoint: Option<String>,
    token_info: Option<(String, u64)>,
    token_refresher: Option<Py<PyAny>>,
) -> PyResult<Vec<String>> {
    let pfs = files.into_iter().map(PointerFile::from).collect();
    let refresher = token_refresher
        .map(WrappedTokenRefresher::from_func)
        .transpose()?
        .map(to_arc_dyn);
    // Release GIL to allow python concurrency
    py.allow_threads(move || {
        tokio::runtime::Builder::new_multi_thread()
            .enable_all()
            .build()?
            .block_on(async move { data_client::download_async(pfs, endpoint, token_info, refresher).await })
            .map_err(|e| PyException::new_err(format!("{e:?}")))
    })
}

// helper to convert the implemented WrappedTokenRefresher into an Arc<dyn TokenRefresher>
#[inline]
fn to_arc_dyn(r: WrappedTokenRefresher) -> Arc<dyn TokenRefresher> {
    Arc::new(r)
}

#[pyclass]
#[derive(Clone, Debug)]
pub struct PyPointerFile {
    #[pyo3(get, set)]
    path: String,
    #[pyo3(get)]
    hash: String,
    #[pyo3(get)]
    filesize: u64,
    #[pyo3(get)]
    sha_hash: String,
}

impl From<PointerFile> for PyPointerFile {
    fn from(pf: PointerFile) -> Self {
        Self {
            path: pf.path().to_string(),
            hash: pf.hash_string().to_string(),
            filesize: pf.filesize(),
            sha_hash: pf.sha_hash.to_string(),
        }
    }
}

impl From<PyPointerFile> for PointerFile {
    fn from(pf: PyPointerFile) -> Self {
        PointerFile::init_from_info(&pf.path, &pf.hash, pf.filesize, pf.sha_hash.as_str())
    }
}

#[pymethods]
impl PyPointerFile {
    #[new]
<<<<<<< HEAD
    pub fn new(path: String, hash: String, filesize: u64, sha_hash: String) -> Self {
        Self {
            path,
            hash,
            filesize,
            sha_hash,
        }
=======
    pub fn new(path: String, hash: String, filesize: u64) -> Self {
        Self { path, hash, filesize }
>>>>>>> a489a6a3
    }

    fn __str__(&self) -> String {
        format!("{self:?}")
    }

    fn __repr__(&self) -> String {
<<<<<<< HEAD
        format!(
            "PyPointerFile({}, {}, {} {})",
            self.path, self.hash, self.filesize, self.sha_hash
        )
=======
        format!("PyPointerFile({}, {}, {})", self.path, self.hash, self.filesize)
>>>>>>> a489a6a3
    }
}

#[pymodule]
pub fn hf_xet(m: &Bound<'_, PyModule>) -> PyResult<()> {
    log::initialize_logging();
    m.add_function(wrap_pyfunction!(upload_files, m)?)?;
    m.add_function(wrap_pyfunction!(download_files, m)?)?;
    m.add_class::<PyPointerFile>()?;
    Ok(())
}<|MERGE_RESOLUTION|>--- conflicted
+++ resolved
@@ -103,7 +103,6 @@
 #[pymethods]
 impl PyPointerFile {
     #[new]
-<<<<<<< HEAD
     pub fn new(path: String, hash: String, filesize: u64, sha_hash: String) -> Self {
         Self {
             path,
@@ -111,10 +110,6 @@
             filesize,
             sha_hash,
         }
-=======
-    pub fn new(path: String, hash: String, filesize: u64) -> Self {
-        Self { path, hash, filesize }
->>>>>>> a489a6a3
     }
 
     fn __str__(&self) -> String {
@@ -122,14 +117,10 @@
     }
 
     fn __repr__(&self) -> String {
-<<<<<<< HEAD
         format!(
             "PyPointerFile({}, {}, {} {})",
             self.path, self.hash, self.filesize, self.sha_hash
         )
-=======
-        format!("PyPointerFile({}, {}, {})", self.path, self.hash, self.filesize)
->>>>>>> a489a6a3
     }
 }
 
